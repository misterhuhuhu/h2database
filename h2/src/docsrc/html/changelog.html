<!DOCTYPE html PUBLIC "-//W3C//DTD XHTML 1.0 Strict//EN" "http://www.w3.org/TR/xhtml1/DTD/xhtml1-strict.dtd">
<!--
Copyright 2004-2014 H2 Group. Multiple-Licensed under the MPL 2.0, Version 1.0,
and under the Eclipse Public License, Version 1.0
Initial Developer: H2 Group
-->
<html xmlns="http://www.w3.org/1999/xhtml" lang="en" xml:lang="en">
<head><meta http-equiv="Content-Type" content="text/html;charset=utf-8" />
<meta name="viewport" content="width=device-width, initial-scale=1" />
<title>
Change Log
</title>
<link rel="stylesheet" type="text/css" href="stylesheet.css" />
<!-- [search] { -->
<script type="text/javascript" src="navigation.js"></script>
</head><body onload="frameMe();">
<table class="content"><tr class="content"><td class="content"><div class="contentDiv">
<!-- } -->

<h1>Change Log</h1>

<h2>Next Version (unreleased)</h2>
<ul>
<<<<<<< HEAD
<li>Issue #654: List ENUM type values in INFORMATION_SCHEMA.COLUMNS
=======
<li>Issue #650: Simple nested SELECT causes error for table with TIMESTAMP WITH TIMEZONE column 
</li>
<li>Issue #654: List ENUM type values in INFORMATION_SCHEMA.COLUMNS 
>>>>>>> efd4de99
</li>
<li>Issue #668: Fail of an update command on large table with ENUM column
</li>
<li>Issue #662: column called CONSTRAINT is not properly escaped when storing to metadata
</li>
<li>Issue #660: Outdated java version mentioned on http://h2database.com/html/build.html#providing_patches
</li>
<li>Issue #643: H2 doesn't use index when I use IN and EQUAL in one query
</li>
<li>Reset transaction start timestamp on ROLLBACK
</li>
<li>Issue #632: CREATE OR REPLACE VIEW creates incorrect columns names
</li>
<li>Issue #630: Integer overflow in CacheLRU can cause unrestricted cache growth
</li>
<li>Issue #497: Fix TO_DATE in cases of 'inline' text. E.g. the "T" and "Z" in to_date('2017-04-21T00:00:00Z', 'YYYY-MM-DD"T"HH24:MI:SS"Z"')
</li>
<li>Fix bug in MySQL/ORACLE-syntax silently corrupting the modified column in cases of setting the 'NULL'- or 'NOT NULL'-constraint. E.g. alter table T modify C NULL;
</li>
<li>Issue #570: MySQL compatibility for ALTER TABLE .. DROP INDEX
</li>
<li>Issue #537: Include the COLUMN name in message "Numeric value out of range"
</li>
<li>Issue #600: ROW_NUMBER() behaviour change in H2 1.4.195
</li>
<li>Fix a bunch of race conditions found by vmlens.com, thank you to vmlens for giving us a license.
</li>
<li>PR #597: Support more types in getObject
</li>
<li>Issue #591: Generated SQL from WITH-CTEs does not include a table identifier
</li>
<li>PR #593: Make it possible to create a cluster without using temporary files.
</li>
<li>PR #592: "Connection is broken: "unexpected status 16777216" [90067-192]" message when using older h2 releases as client
</li>
<li>Issue #585: MySQL mode DELETE statements compatibility
</li>
<li>PR #586: remove extra tx preparation
</li>
<li>PR #568: Implement MetaData.getColumns() for synonyms.
</li>
<li>Issue #581: org.h2.tools.RunScript assumes -script parameter is part of protocol
</li>
<li>Fix a deadlock in the TransactionStore
</li>
<li>PR #579: Disallow BLOB type in PostgreSQL mode
</li>
<li>Issue #576: Common Table Expression (CTE): WITH supports INSERT, UPDATE, MERGE, DELETE, CREATE TABLE ...
</li>
<li>Issue #493: Query with distinct/limit/offset subquery returns unexpected rows
</li>
<li>Issue #575: Support for full text search in multithreaded mode
</li>
<li>Issue #569: ClassCastException when filtering on ENUM value in WHERE clause
</li>
<li>Issue #539: Allow override of builtin functions/aliases
</li>
<li>Issue #535: Allow explicit paths on Windows without drive letter
</li>
<li>Issue #549: Removed UNION ALL requirements for CTE
</li>
<li>Issue #548: Table synonym support
</li>
<li>Issue #531: Rollback and delayed meta save.
</li>
<li>Issue #515: "Unique index or primary key violation" in TestMvccMultiThreaded
</li>
<li>Issue #458: TIMESTAMPDIFF() test failing. Handling of timestamp literals.
</li>
<li>PR #546: Fixes the missing file tree.js in the web console
</li>
<li>Issue #543: Prepare statement with regexp will not refresh parameter after metadata change
</li>
<li>PR #536: Support TIMESTAMP_WITH_TIMEZONE 2014 JDBC type
</li>
<li>Fix bug in parsing ANALYZE TABLE xxx SAMPLE_SIZE yyy
</li>
<li>Add padding for CHAR(N) values in PostgreSQL mode
</li>
<li>Issue #89: Add DB2 timestamp format compatibility
</li>
</ul>

<h2>Version 1.4.196 (2017-06-10)</h2>
<ul>
<li>Issue#479 Allow non-recursive CTEs (WITH statements), patch from stumc
</li>
<li>Fix startup issue when using "CHECK" as a column name.
</li>
<li>Issue #423: ANALYZE performed multiple times on one table during execution of the same statement.
</li>
<li>Issue #426: Support ANALYZE TABLE statement
</li>
<li>Issue #438: Fix slow logging via SLF4J (TRACE_LEVEL_FILE=4).
</li>
<li>Issue #472: Support CREATE SEQUENCE ... ORDER as a NOOP for Oracle compatibility
</li>
<li>Issue #479: Allow non-recursive Common Table Expressions (CTE)
</li>
<li>On Mac OS X, with IPv6 and no network connection, the Console tool was not working as expected.
</li>
</ul>

<h2>Version 1.4.195 (2017-04-23)</h2>
<ul>
<li>Lazy query execution support.
</li>
<li>Added API for handling custom data types (System property "h2.customDataTypesHandler", API org.h2.api.CustomDataTypesHandler).
</li>
<li>Added support for invisible columns.
</li>
<li>Added an ENUM data type, with syntax similar to that of MySQL.
</li>
<li>MVStore: for object data types, the cache size memory estimation
    was sometimes far off in a read-only scenario.
    This could result in inefficient cache usage.
</li>
</ul>

<h2>Version 1.4.194 (2017-03-10)</h2>
<ul>
<li>Issue #453: MVStore setCacheSize() should also limit the cacheChunkRef.
</li>
<li>Issue #448: Newly added TO_DATE and TO_TIMESTAMP functions have wrong datatype.
</li>
<li>The "nioMemLZF" filesystem now supports an extra option "nioMemLZF:12:" to tweak the size of the compress later cache.
</li>
<li>Various multi-threading fixes and optimisations to the "nioMemLZF" filesystem.
</li>
<li><strong>[API CHANGE]</strong> #439: the JDBC type of TIMESTAMP WITH TIME ZONE
changed from Types.OTHER (1111) to Types.TIMESTAMP_WITH_TIMEZONE (2014)
</li>
<li>#430: Subquery not cached if number of rows exceeds MAX_MEMORY_ROWS.
</li>
<li>#411: "TIMEZONE" should be "TIME ZONE" in type "TIMESTAMP WITH TIMEZONE".
</li>
<li>PR #418, Implement Connection#createArrayOf and PreparedStatement#setArray.
</li>
<li>PR #427, Add MySQL compatibility functions UNIX_TIMESTAMP, FROM_UNIXTIME and DATE.
</li>
<li>#429: Tables not found : Fix some Turkish locale bugs around uppercasing.
</li>
<li>Fixed bug in metadata locking, obscure combination of DDL and SELECT SEQUENCE.NEXTVAL required.
</li>
<li>Added index hints: SELECT * FROM TEST USE INDEX (idx1, idx2).
</li>
<li>Add a test case to ensure that spatial index is used with and order by command by Fortin N.
</li>
<li>Fix multi-threaded mode update exception "NullPointerException", test case by Anatolii K.
</li>
<li>Fix multi-threaded mode insert exception "Unique index or primary key violation", test case by Anatolii K.
</li>
<li>Implement ILIKE operator for case-insensitive matching.
</li>
<li>Optimise LIKE queries for the common cases of '%Foo' and '%Foo%'.
</li>
<li>Issue #387: H2 MSSQL Compatibility Mode - Support uniqueidentifier.
</li>
<li>Issue #401: NPE in "SELECT DISTINCT * ORDER BY".
</li>
<li>Added BITGET function.
</li>
<li>Fixed bug in FilePathRetryOnInterrupt that caused infinite loop.
</li>
<li>PR #389, Handle LocalTime with nanosecond resolution, patch by katzyn.
</li>
<li>PR #382, Recover for "page store" H2 breaks LOBs consistency, patch by vitalus.
</li>
<li>PR #393, Run tests on Travis, patch by marschall.
</li>
<li>Fix bug in REGEX_REPLACE, not parsing the mode parameter.
</li>
<li>ResultSet.getObject(..., Class) threw a ClassNotFoundException if the JTS suite was not in the classpath.
</li>
<li>File systems: the "cache:" file system, and the
    compressed in-memory file systems memLZF and nioMemLZF did not
    correctly support concurrent reading and writing.
</li>
<li>TIMESTAMP WITH TIMEZONE: serialization for the PageStore was broken.
</li>
</ul>

<h2>Version 1.4.193 (2016-10-31)</h2>
<ul>
<li>PR #386: Add JSR-310 Support (introduces JTS dependency fixed in 1.4.194)
</li>
<li>WARNING: THE MERGE BELOW WILL AFFECT ANY 'TIMESTAMP WITH TIMEZONE' INDEXES. You will need to drop and recreate any such indexes.
</li>
<li>PR #364: fix compare TIMESTAMP WITH TIMEZONE
</li>
<li>Fix bug in picking the right index for INSERT..ON DUPLICATE KEY UPDATE when there are both UNIQUE and PRIMARY KEY constraints.
</li>
<li>Issue #380: Error Analyzer doesn't show source code
</li>
<li>Remove the "TIMESTAMP UTC" datatype, an experiment that was never finished.
</li>
<li>PR #363: Added support to define last IDENTIFIER on a Trigger.
</li>
<li>PR #366: Tests for timestamps
</li>
<li>PR #361: Improve TimestampWithTimeZone javadoc
</li>
<li>PR #360: Change getters in TimestampWithTimeZone to int
</li>
<li>PR #359: Added missing source encoding. Assuming UTF-8.
</li>
<li>PR #353: Add support for converting JAVA_OBJECT to UUID
</li>
<li>PR #358: Add support for getObject(int|String, Class)
</li>
<li>PR #357: Server: use xdg-open to open the WebConsole in the user's preferred browser on Linux
</li>
<li>PR #356: Support for BEFORE and AFTER clauses when using multiple columns in ALTER TABLE ADD
</li>
<li>PR #351: Respect format codes from Bind message when sending results
</li>
<li>ignore summary line when compiling stored procedure
</li>
<li>PR #348: pg: send RowDescription in response to Describe (statement variant), patch by kostya-sh
</li>
<li>PR #337: Update russian translation, patch by avp1983
</li>
<li>PR #329: Update to servlet API version 3.1.0 from 3.0.1, patch by Mat Booth
</li>
<li>PR #331: ChangeFileEncryption progress logging ignores -quiet flag, patch by Stefan Bodewig
</li>
<li>PR #325: Make Row an interface
</li>
<li>PR #323: Regular expression functions (REGEXP_REPLACE, REGEXP_LIKE) enhancement, patch by Akkuzin
</li>
<li>Use System.nanoTime for measuring query statistics
</li>
<li>Issue #324: Deadlock when sending BLOBs over TCP
</li>
<li>Fix for creating and accessing views in MULTITHREADED mode, test-case courtesy of Daniel Rosenbaum
</li>
<li>Issue #266: Spatial index not updating, fixed by merging PR #267
</li>
<li>PR #302: add support for "with"-subqueries into "join" & "sub-query" statements
</li>
<li>Issue #299: Nested derived tables did not always work as expected.
</li>
<li>Use interfaces to replace the java version templating, idea from Lukas Eder.
</li>
<li>Issue #295: JdbcResultSet.getObject(int, Class) returns null instead of throwing.
</li>
<li>Mac OS X: Console tool process did not stop on exit.
</li>
<li>MVStoreTool: add "repair" feature.
</li>
<li>Garbage collection of unused chunks should be faster still.
</li>
<li>MVStore / transaction store: opening a store in read-only mode does no longer loop.
</li>
<li>MVStore: disabled the file system cache by default, because it limits concurrency
    when using larger databases and many threads.
    To re-enable, use the file name prefix "cache:".
</li>
<li>MVStore: add feature to set the cache concurrency.
</li>
<li>File system nioMemFS: support concurrent reads.
</li>
<li>File systems: the compressed in-memory file systems now compress better.
</li>
<li>LIRS cache: improved hit rate because now added entries get hot if they
    were in the non-resident part of the cache before.
</li>
</ul>

<h2>Version 1.4.192 Beta (2016-05-26)</h2>
<ul>
<li>Java 6 is no longer supported (the jar files are compiled for Java 7).
</li>
<li>Garbage collection of unused chunks should now be faster.
</li>
<li>Prevent people using unsupported combination of auto-increment columns and clustering mode.
</li>
<li>Support for DB2 time format, patch by Niklas Mehner
</li>
<li>Added support for Connection.setClientInfo() in compatibility modes for DB2, Postgresql, Oracle and MySQL.
</li>
<li>Issue #249: Clarify license declaration in Maven POM xml
</li>
<li>Fix NullPointerException in querying spatial data through a sub-select.
</li>
<li>Fix bug where a lock on the SYS table was not released when closing a session that contained a temp
table with an LOB column.
</li>
<li>Issue #255: ConcurrentModificationException with multiple threads in embedded mode and temporary LOBs
</li>
<li>Issue #235: Anonymous SSL connections fail in many situations
</li>
<li>Fix race condition in FILE_LOCK=SOCKET, which could result in the watchdog thread not running
</li>
<li>Experimental support for datatype TIMESTAMP WITH TIMEZONE
</li>
<li>Add support for ALTER TABLE ... RENAME CONSTRAINT .. TO ...
</li>
<li>Add support for PostgreSQL ALTER TABLE ... RENAME COLUMN .. TO ...
</li>
<li>Add support for ALTER SCHEMA [ IF EXISTS ]
</li>
<li>Add support for ALTER TABLE [ IF EXISTS ]
</li>
<li>Add support for ALTER VIEW [ IF EXISTS ]
</li>
<li>Add support for ALTER INDEX [ IF EXISTS ]
</li>
<li>Add support for ALTER SEQUENCE [ IF EXISTS ]
</li>
<li>Improve performance of cleaning up temp tables - patch from Eric Faulhaber.
</li>
<li>Fix bug where table locks were not dropped when the connection closed
</li>
<li>Fix extra CPU usage caused by query planner enhancement in 1.4.191
</li>
<li>improve performance of queries that use LIKE 'foo%' - 10x in the case of one of my queries
</li>
<li>The function IFNULL did not always return the result in the right data type.
</li>
<li>Issue #231: Possible infinite loop when initializing the ObjectDataType class
    when concurrently writing into MVStore.
</li>
</ul>

<h2>Version 1.4.191 Beta (2016-01-21)</h2>
<ul>
<li>TO_DATE and TO_TIMESTAMP functions. Thanks a lot to Sam Blume for the patch!
</li>
<li>Issue #229: DATEDIFF does not work for 'WEEK'.
</li>
<li>Issue #156: Add support for getGeneratedKeys() when executing commands via PreparedStatement#executeBatch.
</li>
<li>Issue #195: The new Maven uses a .cmd file instead of a .bat file.
</li>
<li>Issue #212: EXPLAIN PLAN for UPDATE statement did not display LIMIT expression.
</li>
<li>Support OFFSET without LIMIT in SELECT.
</li>
<li>Improve error message for METHOD_NOT_FOUND_1/90087.
</li>
<li>CLOB and BLOB objects of removed rows were sometimes kept in the database file.
</li>
<li>Server mode: executing "shutdown" left a thread on the server.
</li>
<li>The condition "in(select...)" did not work correctly in some cases if the subquery had an "order by".
</li>
<li>Issue #184: The Platform-independent zip had Windows line endings in Linux scripts.
</li>
<li>Issue #186: The "script" command did not include sequences of temporary tables.
</li>
<li>Issue #115: to_char fails with pattern FM0D099.
</li>
</ul>

<h2>Version 1.4.190 Beta (2015-10-11)</h2>
<ul>
<li>Pull request #183: optimizer hints (so far without special SQL syntax).
</li>
<li>Issue #180: In MVCC mode, executing UPDATE and SELECT ... FOR UPDATE
    simultaneously silently can drop rows.
</li>
<li>PageStore storage: the cooperative file locking mechanism
    did not always work as expected (with very slow computers).
</li>
<li>Temporary CLOB and BLOB objects are now removed while the database is open
    (and not just when closing the database).
</li>
<li>MVStore CLOB and BLOB larger than about 25 MB: An exception could be thrown
    when using the MVStore storage.
</li>
<li>Add FILE_WRITE function. Patch provided by Nicolas Fortin
    (Lab-STICC - CNRS UMR 6285 and Ecole Centrale de Nantes)
</li>
</ul>

<h2>Version 1.4.189 Beta (2015-09-13)</h2>
<ul>
<li>Add support for dropping multiple columns in ALTER TABLE DROP COLUMN...
</li>
<li>Fix bug in XA management when doing rollback after prepare. Patch by Stephane Lacoin.
</li>
<li>MVStore CLOB and BLOB: An exception with the message "Block not found" could be thrown
    when using the MVStore storage, when copying LOB objects
    (for example due to "alter table" on a table with a LOB object),
    and then re-opening the database.
</li>
<li>Fix for issue #171: Broken QueryStatisticsData duration data when trace level smaller than TraceSystem.INFO
</li>
<li>Pull request #170: Added SET QUERY_STATISTICS_MAX_ENTRIES
</li>
<li>Pull request #165: Fix compatibility postgresql function string_agg
</li>
<li>Pull request #163: improved performance when not using the default timezone.
</li>
<li>Local temporary tables with many rows did not work correctly due to automatic analyze.
</li>
<li>Server mode: concurrently using the same connection could throw an exception
    "Connection is broken: unexpected status".
</li>
<li>Performance improvement for metadata queries that join against the COLUMNS metadata table.
</li>
<li>An ArrayIndexOutOfBoundsException was thrown in some cases
    when opening an old version 1.3 database, or an 1.4 database with
    both "mv_store=false" and the system property "h2.storeLocalTime" set to false.
    It mainly showed up with an index on a time, date, or timestamp column.
    The system property "h2.storeLocalTime" is no longer supported
    (MVStore databases always store local time, and PageStore now databases never do).
</li>
</ul>

<h2>Version 1.4.188 Beta (2015-08-01)</h2>
<ul>
<li>Server mode: CLOB processing for texts larger than about 1 MB sometimes did not work.
</li>
<li>Server mode: BLOB processing for binaries larger than 2 GB did not work.
</li>
<li>Multi-threaded processing: concurrent deleting the same row could throw the exception
    "Row not found when trying to delete".
</li>
<li>MVStore transactions: a thread could see a change of a different thread
    within a different map. Pull request #153.
</li>
<li>H2 Console: improved IBM DB2 compatibility.
</li>
<li>A thread deadlock detector (disabled by default) can help
    detect and analyze Java level deadlocks.
    To enable, set the system property "h2.threadDeadlockDetector" to true.
</li>
<li>Performance improvement for metadata queries that join against the COLUMNS metadata table.
</li>
<li>MVStore: power failure could corrupt the store, if writes were re-ordered.
</li>
<li>For compatibility with other databases, support for (double and float)
    -0.0 has been removed. 0.0 is used instead.
</li>
<li>Fix for #134, Column name with a # character. Patch by bradmesserle.
</li>
<li>In version 1.4.186, "order by" was broken in some cases
    due to the change "Make the planner use indexes for sorting when doing a GROUP BY".
    The change was reverted.
</li>
<li>Pull request #146: Improved CompareMode.
</li>
<li>Fix for #144, JdbcResultSet.setFetchDirection() throws "Feature not supported".
</li>
<li>Fix for issue #143, deadlock between two sessions hitting the same sequence on a column.
</li>
<li>Pull request #137: SourceCompiler should not throw a syntax error on javac warning.
</li>
<li>MVStore: out of memory while storing could corrupt the store
    (theoretically, a rollback would be possible, but this case is not yet implemented).
</li>
<li>The compressed in-memory file systems (memLZF:) could not be used in the MVStore.
</li>
<li>The in-memory file systems (memFS: and memLZF:) did not support files larger than 2 GB
    due to an integer overflow.
</li>
<li>Pull request #138: Added the simple Oracle function: ORA_HASH (+ tests) #138
</li>
<li>Timestamps in the trace log follow the format (yyyy-MM-dd HH:mm:ss) instead
of the old format (MM-dd HH:mm:ss). Patch by Richard Bull.
</li>
<li>Pull request #125: Improved Oracle compatibility with "truncate" with timestamps and dates.
</li>
<li>Pull request #127: Linked tables now support geometry columns.
</li>
<li>ABS(CAST(0.0 AS DOUBLE)) returned -0.0 instead of 0.0.
</li>
<li>BNF auto-completion failed with unquoted identifiers.
</li>
<li>Oracle compatibility: empty strings were not converted to NULL when using prepared statements.
</li><li>PostgreSQL compatibility: new syntax "create index ... using ...".
</li><li>There was a bug in DataType.convertToValue when reading a ResultSet from a ResultSet.
</li><li>Pull request #116: Improved concurrency in the trace system.
</li><li>Issue 609: the spatial index did not support NULL.
</li><li>Granting a schema is now supported.
</li><li>Linked tables did not work when a function-based index is present (Oracle).
</li><li>Creating a user with a null password, salt, or hash threw a NullPointerException.
</li><li>Foreign key: don't add a single column index if column
    is leading key of existing index.
</li><li>Pull request #4: Creating and removing temporary tables was getting
    slower and slower over time, because an internal object id was allocated but
    never de-allocated.
</li><li>Issue 609: the spatial index did not support NULL with update and delete operations.
</li><li>Pull request #2: Add external metadata type support (table type "external")
</li><li>MS SQL Server: the CONVERT method did not work in views
    and derived tables.
</li><li>Java 8 compatibility for "regexp_replace".
</li><li>When in cluster mode, and one of the nodes goes down,
    we need to log the problem with priority "error", not "debug"
</li></ul>

<h2>Version 1.4.187 Beta (2015-04-10)</h2>
<ul><li>MVStore: concurrent changes to the same row could result in
    the exception "The transaction log might be corrupt for key ...".
    This could only be reproduced with 3 or more threads.
</li><li>Results with CLOB or BLOB data are no longer reused.
</li><li>References to BLOB and CLOB objects now have a timeout.
    The configuration setting is LOB_TIMEOUT (default 5 minutes).
    This should avoid growing the database file if there are many queries that return BLOB or CLOB objects,
    and the database is not closed for a longer time.
</li><li>MVStore: when committing a session that removed LOB values,
    changes were flushed unnecessarily.
</li><li>Issue 610: possible integer overflow in WriteBuffer.grow().
</li><li>Issue 609: the spatial index did not support NULL (ClassCastException).
</li><li>MVStore: in some cases, CLOB/BLOB data blocks were removed
    incorrectly when opening a database.
</li><li>MVStore: updates that affected many rows were were slow
    in some cases if there was a secondary index.
</li><li>Using "runscript" with autocommit disabled could result
    in a lock timeout on the internal table "SYS".
</li><li>Issue 603: there was a memory leak when using H2 in a web application.
    Apache Tomcat logged an error message: "The web application ...
    created a ThreadLocal with key of type [org.h2.util.DateTimeUtils$1]".
</li><li>When using the MVStore,
    running a SQL script generate by the Recover tool from a PageStore file
    failed with a strange error message (NullPointerException),
    now a clear error message is shown.
</li><li>Issue 605: with version 1.4.186, opening a database could result in
    an endless loop in LobStorageMap.init.
</li><li>Queries that use the same table alias multiple times now work.
    Before, the select expression list was expanded incorrectly.
    Example: "select * from a as x, b as x".
</li><li>The MySQL compatibility feature "insert ... on duplicate key update"
    did not work with a non-default schema.
</li><li>Issue 599: the condition "in(x, y)" could not be used in the select list
    when using "group by".
</li><li>The LIRS cache could grow larger than the allocated memory.
</li><li>A new file system implementation that re-opens the file if it was closed due
    to the application calling Thread.interrupt(). File name prefix "retry:".
    Please note it is strongly recommended to avoid calling Thread.interrupt;
    this is a problem for various libraries, including Apache Lucene.
</li><li>MVStore: use RandomAccessFile file system if the file name starts with "file:".
</li><li>Allow DATEADD to take a long value for count when manipulating milliseconds.
</li><li>When using MV_STORE=TRUE and the SET CACHE_SIZE setting, the cache size was incorrectly set,
    so that it was effectively 1024 times smaller than it should be.
</li><li>Concurrent CREATE TABLE... IF NOT EXISTS in the presence of MULTI_THREAD=TRUE could
    throw an exception.
</li><li>Fix bug in MVStore when creating lots of temporary tables, where we could run out of
    transaction IDs.
</li><li>Add support for PostgreSQL STRING_AGG function. Patch by Fred Aquiles.
</li><li>Fix bug in "jdbc:h2:nioMemFS" isRoot() function.
    Also, the page size was increased to 64 KB.
</li></ul>

<h2>Version 1.4.186 Beta (2015-03-02)</h2>
<ul><li>The Servlet API 3.0.1 is now used, instead of 2.4.
</li><li>MVStore: old chunks no longer removed in append-only mode.
</li><li>MVStore: the cache for page references could grow far too big, resulting in out of memory in some cases.
</li><li>MVStore: orphaned lob objects were not correctly removed in some cases,
    making the database grow unnecessarily.
</li><li>MVStore: the maximum cache size was artificially limited to 2 GB
    (due to an integer overflow).
</li><li>MVStore / TransactionStore: concurrent updates could result in a
    "Too many open transactions" exception.
</li><li>StringUtils.toUpperEnglish now has a small cache.
    This should speed up reading from a ResultSet when using the column name.
</li><li>MVStore: up to 65535 open transactions are now supported.
    Previously, the limit was at most 65535 transactions between the oldest open and the
    newest open transaction (which was quite a strange limit).
</li><li>The default limit for in-place LOB objects was changed from 128 to 256 bytes.
    This is because each read creates a reference to a LOB, and maintaining the references
    is a big overhead. With the higher limit, less references are needed.
</li><li>Tables without columns didn't work.
    (The use case for such tables is testing.)
</li><li>The LIRS cache now resizes the table automatically in all cases
    and no longer needs the averageMemory configuration.
</li><li>Creating a linked table from an MVStore database to a non-MVStore database
    created a second (non-MVStore) database file.
</li><li>In version 1.4.184, a bug was introduced that broke queries
    that have both joins and wildcards, for example:
    select * from dual join(select x from dual) on 1=1
</li><li>Issue 598: parser fails on timestamp "24:00:00.1234" - prevent the creation of out-of-range time values.
</li><li>Allow declaring triggers as source code (like functions). Patch by Sylvain Cuaz.
</li><li>Make the planner use indexes for sorting when doing a GROUP BY where
    all of the GROUP BY columns are not mentioned in the select. Patch by Frederico (zepfred).
</li><li>PostgreSQL compatibility: generate_series (as an alias for system_range). Patch by litailang.
</li><li>Fix missing "column" type in right-hand parameter in ConditionIn. Patch by Arnaud Thimel.
</li></ul>

<h2>Version 1.4.185 Beta (2015-01-16)</h2>
<ul><li>In version 1.4.184, "group by" ignored the table name,
    and could pick a select column by mistake.
    Example: select 0 as x from system_range(1, 2) d group by d.x;
</li><li>New connection setting "REUSE_SPACE" (default: true). If disabled,
    all changes are appended to the database file, and existing content is never overwritten.
    This allows to rollback to a previous state of the database by truncating
    the database file.
</li><li>Issue 587: MVStore: concurrent compaction and store operations could result in an IllegalStateException.
</li><li>Issue 594: Profiler.copyInThread does not work properly.
</li><li>Script tool: Now, SCRIPT ... TO is always used (for higher speed and lower disk space usage).
</li><li>Script tool: Fix parsing of BLOCKSIZE parameter, original patch by Ken Jorissen.
</li><li>Fix bug in PageStore#commit method - when the ignoreBigLog flag was set,
    the logic that cleared the flag could never be reached, resulting in performance degradation.
    Reported by Alexander Nesterov.
</li><li>Issue 552: Implement BIT_AND and BIT_OR aggregate functions.
</li></ul>

<h2>Version 1.4.184 Beta (2014-12-19)</h2>
<ul><li>In version 1.3.183, indexes were not used if the table contains
    columns with a default value generated by a sequence.
    This includes tables with identity and auto-increment columns.
    This bug was introduced by supporting "rownum" in views and derived tables.
</li><li>MVStore: imported BLOB and CLOB data sometimes disappeared.
    This was caused by a bug in the ObjectDataType comparison.
</li><li>Reading from a StreamStore now throws an
    IOException if the underlying data doesn't exist.
</li><li>MVStore: if there is an exception while saving, the store is now in all cases immediately closed.
</li><li>MVStore: the dump tool could go into an endless loop for some files.
</li><li>MVStore: recovery for a database with many CLOB or BLOB entries is now much faster.
</li><li>Group by with a quoted select column name alias didn't work. Example:
    select 1 "a" from dual group by "a"
</li><li>Auto-server mode: the host name is now stored in the .lock.db file.
</li></ul>

<h2>Version 1.4.183 Beta (2014-12-13)</h2>
<ul><li>MVStore: the default auto-commit buffer size is now about twice as big.
    This should reduce the database file size after inserting a lot of data.
</li><li>The built-in functions "power" and "radians" now always return a double.
</li><li>Using "row_number" or "rownum" in views or derived tables had unexpected results
    if the outer query contained constraints for the given view. Example:
    select b.nr, b.id from (select row_number() over() as nr, a.id as id
    from (select id from test order by name) as a) as b where b.id = 1
</li><li>MVStore: the Recover tool can now deal with more types of corruption in the file.
</li><li>MVStore: the TransactionStore now first needs to be initialized before it can be used.
</li><li>Views and derived tables with equality and range conditions on the same columns
    did not work properly. example: select x from (select x from (select 1 as x)
    where x &gt; 0 and x &lt; 2) where x = 1
</li><li>The database URL setting PAGE_SIZE setting is now also used for the MVStore.
</li><li>MVStore: the default page split size for persistent stores is now 4096
    (it was 16 KB so far). This should reduce the database file size for most situations
    (in some cases, less than half the size of the previous version).
</li><li>With query literals disabled, auto-analyze of a table with CLOB or BLOB did not work.
</li><li>MVStore: use a mark and sweep GC algorithm instead of reference counting,
    to ensure used chunks are never overwrite, even if the reference counting
    algorithm does not work properly.
</li><li>In the multi-threaded mode, updating the column selectivity ("analyze")
    in the background sometimes did not work.
</li><li>In the multi-threaded mode, database metadata operations
    did sometimes not work if the schema was changed at the same time
    (for example, if tables were dropped).
</li><li>Some CLOB and BLOB values could no longer be read when
    the original row was removed (even when using the MVCC mode).
</li><li>The MVStoreTool could throw an IllegalArgumentException.
</li><li>Improved performance for some
    date / time / timestamp conversion operations.
    Thanks to Sergey Evdokimov for reporting the problem.
</li><li>H2 Console: the built-in web server did not work properly
    if an unknown file was requested.
</li><li>MVStore: the jar file is renamed to "h2-mvstore-*.jar" and is
    deployed to Maven separately.
</li><li>MVStore: support for concurrent reads and writes is now enabled by default.
</li><li>Server mode: the transfer buffer size has been changed from 16 KB to 64 KB,
    after it was found that this improves performance on Linux quite a lot.
</li><li>H2 Console and server mode: SSL is now disabled and TLS is used
    to protect against the Poodle SSLv3 vulnerability.
    The system property to disable secure anonymous connections is now
    "h2.enableAnonymousTLS".
    The default certificate is still self-signed, so you need to manually install
    another one if you want to avoid man in the middle attacks.
</li><li>MVStore: the R-tree did not correctly measure the memory usage.
</li><li>MVStore: compacting a store with an R-tree did not always work.
</li><li>Issue 581: When running in LOCK_MODE=0,
        JdbcDatabaseMetaData#supportsTransactionIsolationLevel(TRANSACTION_READ_UNCOMMITTED)
    should return false
</li><li>Fix bug which could generate deadlocks when multiple connections accessed the same table.
</li><li>Some places in the code were not respecting the value set in the "SET MAX_MEMORY_ROWS x" command
</li><li>Fix bug which could generate a NegativeArraySizeException when performing large (>40M) row union operations
</li><li>Fix "USE schema" command for MySQL compatibility, patch by mfulton
</li><li>Parse and ignore the ROW_FORMAT=DYNAMIC MySQL syntax, patch by mfulton
</li></ul>

<h2>Version 1.4.182 Beta (2014-10-17)</h2>
<ul><li>MVStore: improved error messages and logging;
    improved behavior if there is an error when serializing objects.
</li><li>OSGi: the MVStore packages are now exported.
</li><li>With the MVStore option, when using multiple threads
    that concurrently create indexes or tables,
    it was relatively easy to get a lock timeout on the "SYS" table.
</li><li>When using the multi-threaded option, the exception
    "Unexpected code path" could be thrown, specially if the option
    "analyze_auto" was set to a low value.
</li><li>In the server mode, when reading from a CLOB or BLOB, if the connection
    was closed, a NullPointerException could be thrown instead of an exception saying
    the connection is closed.
</li><li>DatabaseMetaData.getProcedures and getProcedureColumns
    could throw an exception if a user defined class is not available.
</li><li>Issue 584: the error message for a wrong sequence definition was wrong.
</li><li>CSV tool: the rowSeparator option is no longer supported,
    as the same can be achieved with the lineSeparator.
</li><li>Descending indexes on MVStore tables did not work properly.
</li><li>Issue 579: Conditions on the "_rowid_" pseudo-column didn't use an index
    when using the MVStore.
</li><li>Fixed documentation that "offset" and "fetch" are also keywords since version 1.4.x.
</li><li>The Long.MIN_VALUE could not be parsed for auto-increment (identity) columns.
</li><li>Issue 573: Add implementation for Methods "isWrapperFor()" and "unwrap()" in
    other JDBC classes.
</li><li>Issue 572: MySQL compatibility for "order by" in update statements.
</li><li>The change in  JDBC escape processing in version 1.4.181 affects both the parser
    (which is running on the server) and the JDBC API (which is running on the client).
    If you (or a tool you use) use the syntax "{t 'time}", or "{ts 'timestamp'}", or "{d 'data'}",
    then both the client and the server need to be upgraded to version 1.4.181 or later.
</li></ul>

<h2>Version 1.4.181 Beta (2014-08-06)</h2>
<ul><li>Improved MySQL compatibility by supporting "use schema".
    Thanks a lot to Karl Pietrzak for the patch!
</li><li>Writing to the trace file is now faster, specially with the debug level.
</li><li>The database option "defrag_always=true" did not work with the MVStore.
</li><li>The JDBC escape syntax {ts 'value'} did not interpret the value as a timestamp.
    The same for {d 'value'} (for date) and {t 'value'} (for time).
    Thanks to Lukas Eder for reporting the issue.
    The following problem was detected after version 1.4.181 was released:
    The change in  JDBC escape processing affects both the parser (which is running on the server)
    and the JDBC API (which is running on the client).
    If you (or a tool you use) use the syntax {t 'time'}, or {ts 'timestamp'}, or {d 'date'},
    then both the client and the server need to be upgraded to version 1.4.181 or later.
</li><li>File system abstraction: support replacing existing files using move
    (currently not for Windows).
</li><li>The statement "shutdown defrag" now compresses the database (with the MVStore).
    This command can greatly reduce the file size, and is relatively fast,
    but is not incremental.
</li><li>The MVStore now automatically compacts the store in the background if there is no read or write activity,
    which should (after some time; sometimes about one minute) reduce the file size.
    This is still work in progress, feedback is welcome!
</li><li>Change default value of PAGE_SIZE from 2048 to 4096 to more closely match most file systems block size
    (PageStore only; the MVStore already used 4096).
</li><li>Auto-scale MAX_MEMORY_ROWS and CACHE_SIZE settings by the amount of available RAM. Gives a better
    out of box experience for people with more powerful machines.
</li><li>Handle tabs like 4 spaces in web console, patch by Martin Grajcar.
</li><li>Issue 573: Add implementation for Methods "isWrapperFor()" and "unwrap()" in JdbcConnection.java,
    patch by BigMichi1.
</li></ul>

<h2>Version 1.4.180 Beta (2014-07-13)</h2>
<ul><li>MVStore: the store is now auto-compacted automatically up to some point,
    to avoid very large file sizes. This area is still work in progress.
</li><li>Sequences of temporary tables (auto-increment or identity columns)
    were persisted unnecessarily in the database file, and were not removed
    when re-opening the database.
</li><li>MVStore: an IndexOutOfBoundsException could sometimes
    occur MVMap.openVersion when concurrently accessing the store.
</li><li>The LIRS cache now re-sizes the internal hash map if needed.
</li><li>Optionally persist session history in the H2 console. (patch from Martin Grajcar)
</li><li>Add client-info property to get the number of servers currently in the cluster
    and which servers that are available. (patch from Nikolaj Fogh)
</li><li>Fix bug in changing encrypted DB password that kept the file handle
    open when the wrong password was supplied. (test case from Jens Hohmuth).
</li><li>Issue 567: H2 hangs for a long time then (sometimes) recovers.
    Introduce a queue when doing table locking to prevent session starvation.
</li></ul>

<!-- [close] { --></div></td></tr></table><!-- } --><!-- analytics --></body></html><|MERGE_RESOLUTION|>--- conflicted
+++ resolved
@@ -21,13 +21,11 @@
 
 <h2>Next Version (unreleased)</h2>
 <ul>
-<<<<<<< HEAD
 <li>Issue #654: List ENUM type values in INFORMATION_SCHEMA.COLUMNS
-=======
+</li>
 <li>Issue #650: Simple nested SELECT causes error for table with TIMESTAMP WITH TIMEZONE column 
 </li>
 <li>Issue #654: List ENUM type values in INFORMATION_SCHEMA.COLUMNS 
->>>>>>> efd4de99
 </li>
 <li>Issue #668: Fail of an update command on large table with ENUM column
 </li>
