--- conflicted
+++ resolved
@@ -160,11 +160,7 @@
             filesTemp.put(name, posArray);
         }
         storeTemp.commit();
-<<<<<<< HEAD
         ArrayList<Cursor<int[], byte[]>> list = new ArrayList<>(segmentId-1);
-=======
-        ArrayList<Cursor<int[], byte[]>> list = new ArrayList<>();
->>>>>>> 7a2a5446
         totalSize = 0;
         for (int i = 1; i <= segmentId; i++) {
             MVMap<int[], byte[]> data = storeTemp.openMap("data" + i);
@@ -383,11 +379,7 @@
             storeTemp.commit();
         }
 
-<<<<<<< HEAD
         ArrayList<Cursor<int[], byte[]>> list = new ArrayList<>(lastSegment-1);
-=======
-        ArrayList<Cursor<int[], byte[]>> list = new ArrayList<>();
->>>>>>> 7a2a5446
         totalSize = 0;
         currentSize = 0;
         for (int i = 1; i <= lastSegment; i++) {
