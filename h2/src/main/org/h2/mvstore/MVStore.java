--- conflicted
+++ resolved
@@ -245,13 +245,8 @@
      * are counted.
      */
     private int unsavedMemory;
-<<<<<<< HEAD
-    private int autoCommitMemory;
+    private final int autoCommitMemory;
     private volatile boolean saveNeeded;
-=======
-    private final int autoCommitMemory;
-    private boolean saveNeeded;
->>>>>>> 65092a1d
 
     /**
      * The time the store was created, in milliseconds since 1970.
