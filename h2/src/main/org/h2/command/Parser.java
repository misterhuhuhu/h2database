--- conflicted
+++ resolved
@@ -1963,11 +1963,7 @@
             }
             catch(ClassCastException e){
                 throw DbException.get(ErrorCode.SYNTAX_ERROR_1,
-<<<<<<< HEAD
                         "WITH statement supports only SELECT (query) in this context");
-=======
-                        "WITH statment supports only SELECT (query) in this context");
->>>>>>> b983458d
             }
             // recursive can not be lazy
             query.setNeverLazy(true);
@@ -4952,11 +4948,7 @@
         else if(readIf("CREATE")) {
             if (!isToken("TABLE")){
                 throw DbException.get(ErrorCode.SYNTAX_ERROR_1,
-<<<<<<< HEAD
                         WITH_STATEMENT_SUPPORTS_LIMITED_STATEMENTS);
-=======
-                        "WITH statment supports only SELECT, CREATE TABLE, INSERT, UPDATE, MERGE or DELETE statements");
->>>>>>> b983458d
 
             }
             p = parseCreate();
@@ -4964,12 +4956,7 @@
         }
         else {
             throw DbException.get(ErrorCode.SYNTAX_ERROR_1,
-<<<<<<< HEAD
                     WITH_STATEMENT_SUPPORTS_LIMITED_STATEMENTS);
-=======
-                    "WITH statment supports only SELECT, CREATE TABLE, INSERT, UPDATE, MERGE or DELETE statements");
->>>>>>> b983458d
-
         }
 
                 List<Runnable> cleanupCallbacks = new ArrayList<Runnable>();
