--- conflicted
+++ resolved
@@ -92,35 +92,23 @@
                 setCurrentRowNumber(rows.size() + 1);
                 if (condition == null || condition.getBooleanValue(session)) {
                     Row row = targetTableFilter.get();
-<<<<<<< HEAD
-                    boolean done = false;
-                    if (table.fireRow()) {
-                        done = table.fireBeforeRow(session, row, null);
-                    }
-                    if (!done) {
-                        if (table.isMVStore()) {
-                            done = table.lockRow(session, row) == null;
-=======
                     if (keysFilter == null || keysFilter.contains(row.getKey())) {
                         boolean done = false;
                         if (table.fireRow()) {
                             done = table.fireBeforeRow(session, row, null);
->>>>>>> 36b9166f
                         }
                         if (!done) {
-                            rows.add(row);
+                            if (table.isMVStore()) {
+                                done = table.lockRow(session, row) == null;
+                            }
+                            if (!done) {
+                                rows.add(row);
+                            }
                         }
-<<<<<<< HEAD
-                    }
-                    count++;
-                    if (limitRows >= 0 && count >= limitRows) {
-                        break;
-=======
                         count++;
                         if (limitRows >= 0 && count >= limitRows) {
                             break;
                         }
->>>>>>> 36b9166f
                     }
                 }
             }
